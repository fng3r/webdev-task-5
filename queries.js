--- conflicted
+++ resolved
@@ -2,7 +2,6 @@
 
 module.exports = class Queries {
     constructor(mongoose, { souvenirsCollection, cartsCollection }) {
-<<<<<<< HEAD
         const reviewSchema = new mongoose.Schema({
             login: { type: String, required: true },
             rating: { type: Number, min: 1, max: 5, required: true },
@@ -12,9 +11,6 @@
         });
 
         const souvenirSchema = new mongoose.Schema({
-=======
-        const souvenirSchema = mongoose.Schema({ // eslint-disable-line new-cap
->>>>>>> 960b1b53
             // Ваша схема сувенира тут
             country: { type: String, index: true },
             name: { type: String, required: true },
@@ -29,11 +25,7 @@
             rating: { type: Number, min: 1, max: 5 }
         });
 
-<<<<<<< HEAD
-        const cartSchema = new mongoose.Schema({
-=======
         const cartSchema = mongoose.Schema({ // eslint-disable-line new-cap
->>>>>>> 960b1b53
             // Ваша схема корзины тут
             login: { type: String, unique: true },
             items: {
